--- conflicted
+++ resolved
@@ -550,11 +550,7 @@
 
         self.logger.debug('Current mode for zone {} at {} is {}'.format(self.zones[zone_id]['name'], current_time, current_mode))
         return current_mode
-<<<<<<< HEAD
-
-=======
         
->>>>>>> baeafd52
     # Function to get temperature from a component
     def get_current_component_temperature(self, serial):
         current_temperature = 'N/A'
